--- conflicted
+++ resolved
@@ -9,10 +9,7 @@
 clap = { version = "4.5.20", features = ["derive"] }
 egg = "0.9.5"
 indicatif = "0.17.8"
-<<<<<<< HEAD
 sv-parser = "0.13.3"
-=======
 
 [lints.clippy]
-manual_range_contains = "allow"
->>>>>>> cf413eea
+manual_range_contains = "allow"