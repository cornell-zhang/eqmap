/*!

  The lut module defines the grammar used to represent LUTs, gates, and principal inputs.

*/
use std::collections::HashMap;

use super::analysis::LutAnalysis;
use super::check::{equivalent, inconclusive, not_equivalent, Check};
use bitvec::prelude::*;
use egg::define_language;
use egg::CostFunction;
use egg::Id;
use egg::Language;
use egg::RecExpr;
use egg::Symbol;

define_language! {
    /// Definitions of e-node types. Programs are the only node type that is not a net/signal.
    #[allow(missing_docs)]
    pub enum LutLang {
        Const(bool),
        Program(u64), // The only node type that is not a net
        Var(Symbol),
        "x" = DC,
        "NOR" = Nor([Id; 2]),
        "MUX" = Mux([Id; 3]), // s, a, b
        "AND" = And([Id; 2]),
        "XOR" = Xor([Id; 2]),
        "NOT" = Not([Id; 1]),
        "LUT" = Lut(Box<[Id]>), // Program is first
        "BUS" = Bus(Box<[Id]>), // a bus of nodes
        "REG" = Reg([Id; 1]),
    }
}
// struct Register {
//     data: LutLang,
// }

// enum EvalElement {
//     Bit(bool),
//     Register(Register),
// }

// type EvalResult = Vec<EvalElement>;

impl LutLang {
    /// Maximum size allowed for a LUT.
    /// This cannot be made larger due to us using `u64` to represent LUTs. FPGAs generally do not
    /// support greater than 6-LUTs so this limit should hopefully be sufficient forever.
    pub const MAX_LUT_SIZE: usize = 6;

    /// Verify the grammar of a single [LutLang] node
    fn verify(&self) -> Result<(), String> {
        match self {
            LutLang::Lut(list) => {
                let l = list.len();
                if l == 0 {
                    Err("LUT must have at least one element".to_string())
                } else if l - 1 > Self::MAX_LUT_SIZE {
                    return Err(format!(
                        "Only {}-Luts or smaller supported",
                        Self::MAX_LUT_SIZE
                    ));
                } else {
                    Ok(())
                }
            }
            LutLang::Var(f) => match f.as_str() {
<<<<<<< HEAD
                "NOR" | "LUT" | "MUX" | "AND" | "XOR" | "NOT" | "BUS" | "REG" => Err(
=======
                "NOR" | "LUT" | "MUX" | "AND" | "XOR" | "NOT" | "BUS" | "DC" | "x" => Err(
>>>>>>> 7ebc7d53
                    "Variable name is already reserved. Check for missing parentheses.".to_string(),
                ),
                _ => Ok(()),
            },
            _ => Ok(()),
        }
    }

    /// Recursively verify the grammar of a [LutLang] expression `expr` rooted at `self`
    pub fn verify_rec(&self, expr: &RecExpr<Self>) -> Result<(), String> {
        self.verify()?;
        for c in self.children() {
            let t = &expr[*c];
            t.verify_rec(expr)?;
            if let LutLang::Lut(l) = self {
                if let LutLang::Program(p) = expr[l[0]] {
                    let k = l.len() - 1;
                    if k < Self::MAX_LUT_SIZE && p >= (1 << (1 << k)) {
                        return Err("Program too large for LUT".to_string());
                    }
                } else {
                    return Err("LUT must have a program".to_string());
                }
            } else if let LutLang::Bus(l) = self {
                for id in l.iter() {
                    if let LutLang::Program(_) = expr[*id] {
                        return Err("Bus cannot contain a program".to_string());
                    } else if let LutLang::Bus(_) = expr[*id] {
                        return Err("Bus construct cannot be nested".to_string());
                    }
                }
            }
        }
        Ok(())
    }

    /// Extract the program from a [LutLang::Lut] contained in expression `expr`
    pub fn get_program(&self, expr: &RecExpr<Self>) -> Result<u64, String> {
        match self {
            LutLang::Lut(l) => {
                self.verify()?;
                let p = l.first().unwrap();
                match expr[*p] {
                    LutLang::Program(p) => Ok(p),
                    _ => Err("First element of LUT must be a program".to_string()),
                }
            }
            _ => Err("Not a LUT".to_string()),
        }
    }

    /// Extract the program from a [LutLang::Lut] contained in `egraph`
    pub fn get_program_in_egraph(
        &self,
        egraph: &egg::EGraph<LutLang, LutAnalysis>,
    ) -> Result<u64, String> {
        match self {
            LutLang::Lut(l) => {
                self.verify()?;
                let p = l.first().unwrap();
                let class = &egraph[*p];
                let data = &class.data;
                data.get_program()
            }
            _ => Err("Not a LUT".to_string()),
        }
    }

    /// Extract the operand class ids from a [LutLang::Lut] contained in `egraph`
    pub fn get_operand_classes(
        &self,
        _egraph: &egg::EGraph<LutLang, LutAnalysis>,
    ) -> Result<Vec<Id>, String> {
        match self {
            LutLang::Lut(l) => {
                self.verify()?;
                Ok(Vec::from(&l[1..]))
            }
            LutLang::And(_)
            | LutLang::Xor(_)
            | LutLang::Nor(_)
            | LutLang::Mux(_)
            | LutLang::Not(_)
            | LutLang::Bus(_) => Ok(Vec::from(self.children())),
            _ => Err("Not a LUT or gate".to_string()),
        }
    }

    /// Returns the fan-in of a [LutLang::Lut]
    pub fn get_lut_size(&self) -> Result<usize, String> {
        match self {
            LutLang::Lut(l) => {
                self.verify()?;
                Ok(l.len() - 1)
            }
            _ => Err("Not a LUT".to_string()),
        }
    }

    /// Evaluates the combinational logic of a [LutLang] node contained in `expr` given the input state `inputs`
    fn eval_rec(
        &self,
        inputs: &HashMap<String, bool>,
        expr: &RecExpr<Self>,
    ) -> Result<BitVec, String> {
        match self {
            LutLang::Const(b) => Ok(bitvec!(usize, Lsb0; *b as usize; 1)),
            LutLang::Var(s) => match inputs.get(s.as_str()) {
                Some(b) => Ok(bitvec!(usize, Lsb0; *b as usize; 1)),
                None => Err(format!("Input {} is not driven", s.as_str())),
            },
            LutLang::Program(_) => panic!("Program node should not be evaluated"),
            LutLang::DC => Err("DC".to_string()),
            LutLang::Nor(a) => {
                let a0 = &a[0];
                let a1 = &a[1];
                // Implement short-circuiting
                let or_res = match (
                    expr[*a0].eval_rec(inputs, expr),
                    expr[*a1].eval_rec(inputs, expr),
                ) {
                    (Ok(a), Ok(b)) => Ok(a | b),
                    (Err(e), Ok(a)) | (Ok(a), Err(e)) => {
                        if a.eq(&bitvec!(usize, Lsb0; 1; a.len())) {
                            Ok(bitvec!(usize, Lsb0; 1; a.len()))
                        } else {
                            Err(e)
                        }
                    }
                    (Err(e), Err(_)) => Err(e),
                };
                match or_res {
                    Ok(a) => Ok(!a),
                    Err(e) => Err(e),
                }
            }
            LutLang::And(a) => {
                let a0 = &a[0];
                let a1 = &a[1];
                // Implement short-circuiting
                match (
                    expr[*a0].eval_rec(inputs, expr),
                    expr[*a1].eval_rec(inputs, expr),
                ) {
                    (Ok(a), Ok(b)) => Ok(a & b),
                    (Err(e), Ok(a)) | (Ok(a), Err(e)) => {
                        if a.eq(&bitvec!(usize, Lsb0; 0; a.len())) {
                            Ok(bitvec!(usize, Lsb0; 0; a.len()))
                        } else {
                            Err(e)
                        }
                    }
                    (Err(e), Err(_)) => Err(e),
                }
            }
            LutLang::Xor(a) => {
                let a0 = &a[0];
                let a1 = &a[1];
                Ok(expr[*a0].eval_rec(inputs, expr)? ^ expr[*a1].eval_rec(inputs, expr)?)
            }
            LutLang::Not(a) => {
                let a0 = &a[0];
                Ok(!expr[*a0].eval_rec(inputs, expr)?)
            }
            LutLang::Mux(a) => {
                let a0 = &a[0];
                let a1 = &a[1];
                let a2 = &a[2];
                let sel = expr[*a0].eval_rec(inputs, expr)?;
                let len = self.len();
                if sel.ge(&bitvec!(usize, Lsb0; 0; len)) {
                    expr[*a1].eval_rec(inputs, expr)
                } else {
                    expr[*a2].eval_rec(inputs, expr)
                }
            }
            LutLang::Lut(a) => {
                let p = match expr[*a.first().unwrap()] {
                    LutLang::Program(p) => p,
                    _ => panic!("First element of LUT must be a program"),
                };

                let mut x: Vec<bool> = Vec::new();
                for operand in &a[1..] {
                    x.push(expr[*operand].eval_rec(inputs, expr)?[0]);
                }

                let t = eval_lut(p, &x);
                Ok(bitvec!(usize, Lsb0; t as usize; 1))
            }
            LutLang::Bus(a) => {
                let mut bv: BitVec = BitVec::with_capacity(a.len());
                for id in a.iter().rev() {
                    bv.push(expr[*id].eval_rec(inputs, expr)?[0]);
                }
                Ok(bv)
            }
            LutLang::Reg(a) => {
                let a0 = &a[0];
                expr[*a0].eval_rec(inputs, expr)
            }
        }
    }

    /// This funcion evaluates the `expr` as combinational logic under given `inputs`
    pub fn eval(expr: &RecExpr<Self>, inputs: &HashMap<String, bool>) -> Result<BitVec, String> {
        expr[(expr.as_ref().len() - 1).into()].eval_rec(inputs, expr)
    }

    /// Since variables/leaves can be duplicated in expressions, we sometimes need to do deep checks for equality.
    /// This function returns true if the two nodes contained in `expr` are equal.
    pub fn deep_equals(&self, other: &Self, expr: &RecExpr<Self>) -> bool {
        if self == other {
            return true;
        }

        if self.children().len() != other.children().len() {
            return false;
        }

        match (self, other) {
            (LutLang::Lut(_), LutLang::Lut(_))
            | (LutLang::And(_), LutLang::And(_))
            | (LutLang::Xor(_), LutLang::Xor(_))
            | (LutLang::Nor(_), LutLang::Nor(_))
            | (LutLang::Not(_), LutLang::Not(_))
            | (LutLang::Mux(_), LutLang::Mux(_))
            | (LutLang::Bus(_), LutLang::Bus(_)) => {
                for (a, b) in self.children().iter().zip(other.children()) {
                    if !expr[*a].deep_equals(&expr[*b], expr) {
                        return false;
                    }
                }
                true
            }
            _ => false,
        }
    }

    fn get_inputs(&self) -> Vec<String> {
        match self {
            LutLang::Var(s) => vec![s.as_str().to_string()],
            _ => Vec::new(),
        }
    }

    fn get_inputs_rec(&self, expr: &RecExpr<Self>) -> Vec<String> {
        let mut inputs = self.get_inputs();
        let mut children_inputs: Vec<String> = self
            .children()
            .iter()
            .flat_map(|c| expr[*c].get_inputs_rec(expr))
            .collect();
        inputs.append(&mut children_inputs);
        inputs
    }

    fn get_input_set(&self, expr: &RecExpr<Self>) -> Vec<String> {
        let mut inputs = self.get_inputs_rec(expr);
        inputs.sort();
        inputs.dedup();
        inputs
    }

    /// Given two expressions and a set of input values,
    /// this funcion returns true if they represent the same combinational logic
    pub fn func_equiv(expr: &RecExpr<Self>, other: &RecExpr<Self>) -> Check {
        let root = &expr[(expr.as_ref().len() - 1).into()];
        let inputs = root.get_input_set(expr);
        for i in 0..1 << inputs.len() {
            let input_map = inputs
                .iter()
                .cloned()
                .zip((0..inputs.len()).map(|j| (i >> j) & 1 == 1))
                .collect();

            match (Self::eval(expr, &input_map), Self::eval(other, &input_map)) {
                (Ok(e), Ok(o)) => {
                    if e != o {
                        return not_equivalent();
                    }
                }
                _ => return inconclusive(),
            }
        }
        equivalent()
    }
}

/// Verify the grammar of a [LutLang] expression from its root
pub fn verify_expr(expr: &RecExpr<LutLang>) -> Result<(), String> {
    expr.as_ref().last().unwrap().verify_rec(expr)?;
    Ok(())
}

/// Evaluates the boolean value of a Lut program given a slice of [bool] inputs (msb first).
pub fn eval_lut(p: u64, inputs: &[bool]) -> bool {
    let mut index = 0;
    for (i, input) in inputs.iter().rev().enumerate() {
        if *input {
            index += 1 << i;
        }
    }
    (p >> index) & 1 == 1
}

/// Convert a [u64] LUT program to a lsb-first [BitVec] of length `capacity`
pub fn to_bitvec(p: u64, capacity: usize) -> Result<BitVec, String> {
    if capacity > 64 {
        return Err("Capacity must be less than or equal to 64".to_string());
    }
    let maxval = if capacity == 64 {
        u64::MAX
    } else {
        (1 << capacity) - 1
    };
    if p > maxval {
        return Err(format!(
            "Program value {} is too large for capacity {}",
            p, capacity
        ));
    }
    let mut bv: BitVec = bitvec!(usize, Lsb0; 0; capacity);
    bv[0..capacity].store::<u64>(p);
    Ok(bv)
}

/// Convert a lsb-first [BitVec] LUT program to a [u64]
pub fn from_bitvec(bv: &BitVec) -> u64 {
    assert!(bv.len() <= 64);
    bv[0..bv.len()].load::<u64>()
}

/// Evaluates the boolean value of a LUT program given a [BitVec] (lsb first).
pub fn eval_lut_bv(p: u64, inputs: &BitVec) -> bool {
    let mut index = 0;
    assert!(inputs.len() <= 64);
    for (i, input) in inputs.iter().enumerate() {
        if *input {
            index += 1 << i;
        }
    }
    (p >> index) & 1 == 1
}

/// Return a partially-evaluated LUT program with the `msb` input tied to the constant `v`
pub fn eval_lut_const_input(p: &u64, msb: usize, v: bool) -> u64 {
    assert!(msb <= 5);
    assert_eq!(msb >> (1 << (msb + 1)), 0);
    if v {
        p >> (1 << msb)
    } else {
        p & ((1 << (1 << msb)) - 1)
    }
}

/// Swap the truth table for input `pos` and input `pos + 1`, where `pos` is offset from the lsb.
/// Together these generate the permutation group.
pub fn swap_pos(bv: &u64, k: usize, pos: usize) -> u64 {
    assert!(pos < k - 1);
    let mut table: Vec<BitVec> = Vec::new();
    for i in 0..(1 << k) {
        table.push(to_bitvec(i, k).unwrap());
    }

    // Swap the bit at `pos` in the truth table entries. Then use those entries to index the new
    // LUT program.
    for entry in table.iter_mut().take(1 << k) {
        let tmp = entry[pos];
        let tmp2 = entry[pos + 1];
        entry.set(pos, tmp2);
        entry.set(pos + 1, tmp);
    }
    let mut nbv: BitVec = bitvec!(usize, Lsb0; 0; 1 << k);
    for (i, entry) in table.iter().enumerate().take(1 << k) {
        let index = from_bitvec(entry) as usize;
        nbv.set(index, eval_lut_bv(*bv, &to_bitvec(i as u64, k).unwrap()));
    }
    from_bitvec(&nbv)
}

/// The size of a given LUT.
enum LutSize {
    /// A LUT of given size.
    Size(usize),
    /// A LUT of any size. A wildcard in a sense.
    Any,
}

/// A cost function counting LUTs of a given size.
struct NumKLUTsCostFn {
    size: LutSize,
}

impl NumKLUTsCostFn {
    /// Returns a new cost function counting LUTs of `size`.
    pub fn new(size: LutSize) -> Self {
        const TOO_LARGE: usize = LutLang::MAX_LUT_SIZE + 1;
        match size {
            LutSize::Size(0) | LutSize::Size(TOO_LARGE..) => {
                panic!("k must be between 1 and {}", LutLang::MAX_LUT_SIZE)
            }
            size => Self { size },
        }
    }
}

impl CostFunction<LutLang> for NumKLUTsCostFn {
    type Cost = u64;
    fn cost<C>(&mut self, enode: &LutLang, mut costs: C) -> Self::Cost
    where
        C: FnMut(Id) -> Self::Cost,
    {
        let op_cost = match enode {
            LutLang::Lut(l) => match self.size {
                LutSize::Size(k) if l.len() == k + 1 => 1,
                LutSize::Any => 1,
                LutSize::Size(_) => 0,
            },
            LutLang::Program(_)
            | LutLang::Const(_)
            | LutLang::Var(_)
            | LutLang::DC
            | LutLang::Nor(_)
            | LutLang::Mux(_)
            | LutLang::And(_)
            | LutLang::Xor(_)
            | LutLang::Not(_)
            | LutLang::Bus(_)
            | LutLang::Reg(_) => 0,
        };
        enode.fold(op_cost, |sum, id| sum + costs(id))
    }
}

#[derive(Debug, Clone, PartialEq, Eq)]
/// A struct to facilitate certain analyses on LUT expressions.
/// For example, finding common subexpressions, testing if a expression is canonical,
/// getting lut counts, or model checking.
pub struct LutExprInfo<'a> {
    /// The expression
    expr: &'a RecExpr<LutLang>,
    /// The root of the expression
    root: Id,
}

impl<'a> LutExprInfo<'a> {
    /// Create a new LutExprInfo from a given expression.
    pub fn new(expr: &'a RecExpr<LutLang>) -> Self {
        let root = (expr.as_ref().len() - 1).into();
        Self { expr, root }
    }

    /// Return a copy of the expression.
    pub fn get_expr(&self) -> RecExpr<LutLang> {
        self.expr.clone()
    }

    /// Return the root Id
    pub fn get_root(&self) -> Id {
        self.root
    }

    /// Look at a subexpression rooted at `root`.
    pub fn with_root(&self, root: Id) -> Option<Self> {
        if root >= self.expr.as_ref().len().into() {
            None
        } else {
            Some(Self {
                expr: self.expr,
                root,
            })
        }
    }

    /// This funcion returns true if the expression represents the same boolean function
    pub fn check(&self, other: &RecExpr<LutLang>) -> Check {
        LutLang::func_equiv(self.expr, other)
    }

    /// Return whether node `node` dominates node `other` within the expression.
    /// This function calls [LutLang::deep_equals], so this is an expensive call.
    pub fn dominates(&self, n: Id, other: Id) -> Result<bool, String> {
        let largest_id: Id = (self.expr.as_ref().len() - 1).into();
        if n > largest_id || other > largest_id {
            return Err("Node id out of bounds".to_string());
        }

        if n == other {
            return Ok(true);
        }

        let other_node = &self.expr[other];
        let node = &self.expr[n];

        if node.deep_equals(other_node, self.expr) {
            return Ok(true);
        }

        for child in self.expr[other].children() {
            if self.dominates(n, *child)? {
                return Ok(true);
            }
        }

        Ok(false)
    }

    /// Returns the number of luts in the given expr.
    pub fn get_lut_count(&self) -> u64 {
        NumKLUTsCostFn::new(LutSize::Any).cost_rec(self.expr)
    }

    /// Returns the number of k-luts in the given expr.
    pub fn get_lut_count_k(&self, k: usize) -> u64 {
        let size = LutSize::Size(k);
        NumKLUTsCostFn::new(size).cost_rec(self.expr)
    }

    /// Returns `true` is the expression has common subexpressions that need to be eliminated
    pub fn is_reduntant(&self) -> bool {
        let slice = self.expr.as_ref();

        for i in 0..slice.len() {
            let n = &slice[i];

            // We honestly don't care about redundant program leaves
            if matches!(n, LutLang::Program(_)) {
                continue;
            }

            for o in slice.iter().skip(i + 1) {
                if n.deep_equals(o, self.expr) {
                    return true;
                }
            }
        }

        false
    }

    /// Returns `true` if the expression contains unmapped logic gates
    pub fn contains_gates(&self) -> bool {
        let slice = self.expr.as_ref();

        for n in slice {
            match n {
                LutLang::And(_)
                | LutLang::Xor(_)
                | LutLang::Nor(_)
                | LutLang::Mux(_)
                | LutLang::Not(_) => return true,
                _ => (),
            }
        }
        false
    }

    /// Returns `true` if the expression is canonical
    pub fn is_canonical(&self) -> bool {
        !(self.is_reduntant() || self.contains_gates())
    }
}<|MERGE_RESOLUTION|>--- conflicted
+++ resolved
@@ -67,11 +67,7 @@
                 }
             }
             LutLang::Var(f) => match f.as_str() {
-<<<<<<< HEAD
-                "NOR" | "LUT" | "MUX" | "AND" | "XOR" | "NOT" | "BUS" | "REG" => Err(
-=======
-                "NOR" | "LUT" | "MUX" | "AND" | "XOR" | "NOT" | "BUS" | "DC" | "x" => Err(
->>>>>>> 7ebc7d53
+                "NOR" | "LUT" | "MUX" | "AND" | "XOR" | "NOT" | "BUS" | "DC" | "x" | "REG" => Err(
                     "Variable name is already reserved. Check for missing parentheses.".to_string(),
                 ),
                 _ => Ok(()),
