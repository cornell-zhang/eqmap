/*!

  The rewrite module defines the collection of rewrite rules for LUT networks.
  These rules roughly fall into 5 categories:
  Shannon decomposition, general cut-fusion, general cut-decomposition (using DSD), LUT symmetry, constant evaluation, and gate conversion.
  Gate conversion is only present for the sake of running without structural synthesis.

  This module also contains all the appliers for LUT rewrite rules. This code is the most delicate and requires the most testing.

*/
use super::analysis::LutAnalysis;
use super::lut;
use super::lut::to_bitvec;
use bitvec::{bitvec, order::Lsb0, vec::BitVec};
use egg::{rewrite, Analysis, Applier, Pattern, PatternAst, Rewrite, Subst, Var};
use std::collections::{HashMap, HashSet};

/// Returns a list of structural mappings of logic functions to LUTs.
/// For example, MUXes are mapped to 3-LUTs and AND gates to 2-LUTs.
pub fn struct_lut_map<A>(bidirectional: bool) -> Vec<Rewrite<lut::LutLang, A>>
where
    A: Analysis<lut::LutLang> + std::default::Default,
{
    let mut rules: Vec<Rewrite<lut::LutLang, A>> = Vec::new();
    // Logic element conversions
    if bidirectional {
        rules.append(&mut rewrite!("nor2-conversion"; "(NOR ?a ?b)" <=> "(LUT 1 ?a ?b)"));
        rules.append(&mut rewrite!("and2-conversion"; "(AND ?a ?b)" <=> "(LUT 8 ?a ?b)"));
        rules.append(&mut rewrite!("xor2-conversion"; "(XOR ?a ?b)" <=> "(LUT 6 ?a ?b)"));
<<<<<<< HEAD
        rules.append(&mut rewrite!("xor2-relation"; "(XOR ?a ?b)" <=> "(NOT (NOR (AND (NOT ?a) ?b) (AND (NOT ?b) ?a)))"));
        rules.append(
            &mut rewrite!("and-distributive"; "(AND ?a (NOT (NOR ?b ?c)))" <=> "(NOT (NOR (AND ?a ?b) (AND ?a ?c)))"),
        );
        rules.append(
            &mut rewrite!("or-distributive"; "(NOT (NOR ?a (AND ?b ?c)))" <=> "(AND (NOT (NOR ?a ?b)) (NOT (NOR ?a ?c)))"),
        );
        rules.append(&mut rewrite!("and-assoc"; "(AND (AND ?a ?b) ?c)" <=> "(AND ?a (AND ?b ?c))"));
        rules.append(
            &mut rewrite!("or-assoc"; "(NOT (NOR ?a (NOT (NOR ?b ?c))))" <=> "(NOT (NOR (NOT (NOR ?a ?b)) ?c))"),
        );
        rules.push(
            rewrite!("mux-expand"; "(LUT 202 ?s ?a ?b)" => "(LUT 14 (LUT 8 ?s ?a) (LUT 2 ?s ?b))"),
        );
=======
>>>>>>> 5db1b105
        rules.push(rewrite!("or2-conversion"; "(LUT 14 ?a ?b)" => "(NOT (NOR ?a ?b))"));
        rules.push(rewrite!("and-one-inv-conversion"; "(LUT 2 ?a ?b)" => "(AND (NOT ?a) ?b)"));
        rules.append(&mut rewrite!("demorgan"; "(NOR ?a ?b)" <=> "(AND (NOT ?a) (NOT ?b))"));
    } else {
        rules.push(rewrite!("nor2-conversion"; "(NOR ?a ?b)" => "(LUT 1 ?a ?b)"));
        rules.push(rewrite!("and2-conversion"; "(AND ?a ?b)" => "(LUT 8 ?a ?b)"));
        rules.push(rewrite!("xor2-conversion"; "(XOR ?a ?b)" => "(LUT 6 ?a ?b)"));
    }

    rules.append(&mut rewrite!("inverter-conversion"; "(NOT ?a)" <=> "(LUT 1 ?a)"));
    // s? a : b
    rules.append(&mut rewrite!("mux2-1-conversion"; "(MUX ?s ?a ?b)" <=> "(LUT 202 ?s ?a ?b)"));

    rules
}

/// Move registers around LUTs
pub fn register_retiming<A>() -> Vec<Rewrite<lut::LutLang, A>>
where
    A: Analysis<lut::LutLang> + std::default::Default,
{
    let mut rules: Vec<Rewrite<lut::LutLang, A>> = Vec::new();
    // Logic element conversions
    rules.append(&mut rewrite!("lut1-retime"; "(LUT ?p (REG ?a))" <=> "(REG (LUT ?p ?a))"));
    rules.append(
        &mut rewrite!("lut2-retime"; "(LUT ?p (REG ?a) (REG ?b))" <=> "(REG (LUT ?p ?a ?b))"),
    );
    rules.append(
        &mut rewrite!("lut3-retime"; "(LUT ?p (REG ?a) (REG ?b) (REG ?c))" <=> "(REG (LUT ?p ?a ?b ?c))"),
    );
    rules.append(
        &mut rewrite!("lut4-retime"; "(LUT ?p (REG ?a) (REG ?b) (REG ?c) (REG ?d))" <=> "(REG (LUT ?p ?a ?b ?c ?d))"),
    );
    rules.append(
        &mut rewrite!("lut5-retime"; "(LUT ?p (REG ?a) (REG ?b) (REG ?c) (REG ?d) (REG ?e))" <=> "(REG (LUT ?p ?a ?b ?c ?d ?e))"),
    );
    rules.append(
        &mut rewrite!("lut6-retime"; "(LUT ?p (REG ?a) (REG ?b) (REG ?c) (REG ?d) (REG ?e) (REG ?f))" <=> "(REG (LUT ?p ?a ?b ?c ?d ?e ?f))"),
    );

    rules
}

/// Returns a list of rules for permuting inputs in LUTs. Each instance of these rules forms a group under composition (https://en.wikipedia.org/wiki/Symmetric_group).
/// Each of these groups have k-1 generators.
pub fn permute_groups() -> Vec<Rewrite<lut::LutLang, LutAnalysis>> {
    let mut rules: Vec<Rewrite<lut::LutLang, LutAnalysis>> = Vec::new();
    // LUT permutation groups
    rules.push(rewrite!("lut2-permute"; "(LUT ?p ?a ?b)" 
        => {PermuteInput::new(1, "?p".parse().unwrap(), vec!["?a".parse().unwrap(), "?b".parse().unwrap()])}));

    for i in 1..3 {
        let rname = format!("lut3-permute-{}", i);
        rules.push(rewrite!(rname; "(LUT ?p ?a ?b ?c)" 
        => {PermuteInput::new(i, "?p".parse().unwrap(), vec!["?a".parse().unwrap(), "?b".parse().unwrap(), "?c".parse().unwrap()])}));
    }

    for i in 1..4 {
        let rname = format!("lut4-permute-{}", i);
        rules.push(rewrite!(rname; "(LUT ?p ?a ?b ?c ?d)" 
        => {PermuteInput::new(i, "?p".parse().unwrap(), vec!["?a".parse().unwrap(), "?b".parse().unwrap(), "?c".parse().unwrap(), "?d".parse().unwrap()])}));
    }

    for i in 1..5 {
        let rname = format!("lut5-permute-{}", i);
        rules.push(rewrite!(rname; "(LUT ?p ?a ?b ?c ?d ?e)" 
        => {PermuteInput::new(i, "?p".parse().unwrap(), vec!["?a".parse().unwrap(), "?b".parse().unwrap(), "?c".parse().unwrap(), "?d".parse().unwrap(), "?e".parse().unwrap()])}));
    }

    for i in 1..6 {
        let rname = format!("lut6-permute-{}", i);
        rules.push(rewrite!(rname; "(LUT ?p ?a ?b ?c ?d ?e ?f)" 
        => {PermuteInput::new(i, "?p".parse().unwrap(), vec!["?a".parse().unwrap(), "?b".parse().unwrap(), "?c".parse().unwrap(), "?d".parse().unwrap(), "?e".parse().unwrap(), "?f".parse().unwrap()])}));
    }

    rules
}

/// Condenses two cofactors along a single boolean term into one combined function
pub fn condense_cofactors() -> Vec<Rewrite<lut::LutLang, LutAnalysis>> {
    let mut rules: Vec<Rewrite<lut::LutLang, LutAnalysis>> = Vec::new();

    // Condense Shannon expansion
    // TODO(matth2k): Rewrite these in terms of LUTs
    rules.push(rewrite!("mux-make-disjoint-or"; "(LUT 202 ?s true ?a)" => "(LUT 14 ?s ?a)"));
    rules.push(rewrite!("mux-make-disjoint-or-not"; "(LUT 202 ?s ?a true)" => "(LUT 14 (LUT 8 ?s ?a) (LUT 1 ?s))"));
    rules.push(rewrite!("mux-make-disjoint-and"; "(LUT 202 ?s ?a false)" => "(LUT 8 ?s ?a)"));
    rules.push(rewrite!("mux-make-disjoint-and-not"; "(LUT 202 ?s false ?a)" => "(LUT 2 ?s ?a)"));
    rules.push(rewrite!("mux-make-disjoint-xor"; "(LUT 202 ?s (NOT ?a) ?a)" => "(LUT 6 ?s ?a)"));
    rules.push(rewrite!("mux-make-disjoint-xnor"; "(LUT 202 ?s ?a (NOT ?a))" => "(LUT 9 ?s ?a)"));
    rules.push(rewrite!("lut2-shannon-condense"; "(LUT 202 ?s (LUT ?p ?a ?b) (LUT ?q ?a ?b))" => {ShannonCondense::new("?s".parse().unwrap(), "?p".parse().unwrap(), "?q".parse().unwrap(), vec!["?a".parse().unwrap(), "?b".parse().unwrap()])}));
    rules.push(rewrite!("lut3-shannon-condense"; "(LUT 202 ?s (LUT ?p ?a ?b ?c) (LUT ?q ?a ?b ?c))" => {ShannonCondense::new("?s".parse().unwrap(), "?p".parse().unwrap(), "?q".parse().unwrap(), vec!["?a".parse().unwrap(), "?b".parse().unwrap(), "?c".parse().unwrap()])}));
    rules.push(rewrite!("lut4-shannon-condense"; "(LUT 202 ?s (LUT ?p ?a ?b ?c ?d) (LUT ?q ?a ?b ?c ?d))" => {ShannonCondense::new("?s".parse().unwrap(), "?p".parse().unwrap(), "?q".parse().unwrap(), vec!["?a".parse().unwrap(), "?b".parse().unwrap(), "?c".parse().unwrap(), "?d".parse().unwrap()])}));
    rules.push(rewrite!("lut5-shannon-condense"; "(LUT 202 ?s (LUT ?p ?a ?b ?c ?d ?e) (LUT ?q ?a ?b ?c ?d ?e))" => {ShannonCondense::new("?s".parse().unwrap(), "?p".parse().unwrap(), "?q".parse().unwrap(), vec!["?a".parse().unwrap(), "?b".parse().unwrap(), "?c".parse().unwrap(), "?d".parse().unwrap(), "?e".parse().unwrap()])}));

    rules
}

fn p_q_cut_fuse(p: usize, q: usize) -> Rewrite<lut::LutLang, LutAnalysis> {
    assert!(p <= lut::LutLang::MAX_LUT_SIZE);
    assert!(q <= lut::LutLang::MAX_LUT_SIZE);
    let mut pi: Vec<String> = Vec::new();
    let mut qi: Vec<String> = Vec::new();
    for i in 0..p {
        pi.push(format!("?p{}", i));
    }
    for i in 0..q {
        qi.push(format!("?q{}", i));
    }
    let pattern: Pattern<lut::LutLang> =
        format!("(LUT ?pp {} (LUT ?qp {}))", pi.join(" "), qi.join(" "))
            .parse()
            .unwrap();
    let applier = FuseCut::new(
        "?pp".parse().unwrap(),
        pi.iter().map(|f| f.parse().unwrap()).collect(),
        "?qp".parse().unwrap(),
        qi.iter().map(|f| f.parse().unwrap()).collect(),
    );
    rewrite!(format!("lut{}-{}-fuse", p + 1, q); pattern => applier)
}

/// Generally condenses a k-Cut to a single LUT. This rule works even when inputs are not mutually-exclusive.
/// When k > 6, the rule does no rewriting (instead of crashing).
pub fn general_cut_fusion() -> Vec<Rewrite<lut::LutLang, LutAnalysis>> {
    let mut rules: Vec<Rewrite<lut::LutLang, LutAnalysis>> = Vec::new();
    // LUT fuse inputs (exclusive or not, sometimes the opposite of DSD)
    for p in 0..6 {
        for q in 1..6 {
            rules.push(p_q_cut_fuse(p, q));
        }
    }

    rules
}

/// Returns a list of rules for evaluating constant LUTs
pub fn constant_luts<A>() -> Vec<Rewrite<lut::LutLang, A>>
where
    A: Analysis<lut::LutLang>,
{
    let mut rules: Vec<Rewrite<lut::LutLang, A>> = Vec::new();
    // LUT fuse inputs (exclusive or not, sometimes the opposite of DSD)
    for k in 2..7 {
        let mask = if k < 6 { (1 << (1 << k)) - 1 } else { u64::MAX };
        let vars = (0..k).map(|i| format!("?v{}", i)).collect::<Vec<String>>();
        let pattern_true: Pattern<lut::LutLang> = format!("(LUT {} {})", mask, vars.join(" "))
            .parse()
            .unwrap();
        let pattern_false: Pattern<lut::LutLang> =
            format!("(LUT 0 {})", vars.join(" ")).parse().unwrap();
        let rname_true = format!("lut{}-const-true", k);
        let rname_false = format!("lut{}-const-false", k);
        rules.push(rewrite!(rname_true; pattern_true => "true"));
        rules.push(rewrite!(rname_false; pattern_false => "false"));
    }

    rules
}

/// Known decompositions of LUTs based on disjoint support decompositions
pub fn known_decompositions() -> Vec<Rewrite<lut::LutLang, LutAnalysis>> {
    let mut rules: Vec<Rewrite<lut::LutLang, LutAnalysis>> = Vec::new();
    // https://people.eecs.berkeley.edu/~alanmi/publications/2008/iccad08_lp.pdf
    // Boolean Factoring and Decomposition of Logic Networks
    rules.push(rewrite!("mux4-1-dsd"; "(LUT 18374951396690406058 ?s1 ?s0 ?a ?b ?c ?d)" => "(LUT 51952 ?s1 (LUT 61642 ?s1 ?s0 ?c ?d) ?a ?b)"));
    rules
}

/// Find dynamic decompositions of LUTs at runtime
#[cfg(feature = "dyn_decomp")]
pub fn dyn_decompositions() -> Vec<Rewrite<lut::LutLang, LutAnalysis>> {
    let mut rules: Vec<Rewrite<lut::LutLang, LutAnalysis>> = Vec::new();
    rules.push(
        rewrite!("mux-expand"; "(LUT 202 ?s ?a ?b)" => "(LUT 14 (LUT 8 ?s ?a) (LUT 2 ?s ?b))"),
    );
    rules.push(rewrite!("lut3-shannon-expand"; "(LUT ?p ?a ?b ?c)" => {decomp::ShannonExpand::new("?p".parse().unwrap(), vec!["?a".parse().unwrap(), "?b".parse().unwrap(), "?c".parse().unwrap()])}));
    rules.push(rewrite!("lut4-shannon-expand"; "(LUT ?p ?a ?b ?c ?d)" => {decomp::ShannonExpand::new("?p".parse().unwrap(), vec!["?a".parse().unwrap(), "?b".parse().unwrap(), "?c".parse().unwrap(), "?d".parse().unwrap()])}));
    rules.push(rewrite!("lut5-shannon-expand"; "(LUT ?p ?a ?b ?c ?d ?e)" => {decomp::ShannonExpand::new("?p".parse().unwrap(), vec!["?a".parse().unwrap(), "?b".parse().unwrap(), "?c".parse().unwrap(), "?d".parse().unwrap(), "?e".parse().unwrap()])}));
    rules.push(rewrite!("lut6-shannon-expand"; "(LUT ?p ?a ?b ?c ?d ?e ?f)" => {decomp::ShannonExpand::new("?p".parse().unwrap(), vec!["?a".parse().unwrap(), "?b".parse().unwrap(), "?c".parse().unwrap(), "?d".parse().unwrap(), "?e".parse().unwrap(), "?f".parse().unwrap()])}));
    rules
}

/// Canonicalizes LUTs with redundant inputs
pub fn redundant_inputs() -> Vec<Rewrite<lut::LutLang, LutAnalysis>> {
    let mut rules: Vec<Rewrite<lut::LutLang, LutAnalysis>> = Vec::new();
    rules.push(rewrite!("lut3-redundant-mux"; "(LUT 202 ?s ?a ?a)" => "?a"));
    rules.push(rewrite!("lut2-redundant"; "(LUT ?p ?a ?a)" => {CombineAlikeInputs::new("?p".parse().unwrap(), vec!["?a".parse().unwrap(), "?a".parse().unwrap()])}));
    rules.push(rewrite!("lut3-redundant"; "(LUT ?p ?a ?b ?b)" => {CombineAlikeInputs::new("?p".parse().unwrap(), vec!["?a".parse().unwrap(), "?b".parse().unwrap(), "?b".parse().unwrap()])}));
    rules.push(rewrite!("lut4-redundant"; "(LUT ?p ?a ?b ?c ?c)" => {CombineAlikeInputs::new("?p".parse().unwrap(), vec!["?a".parse().unwrap(), "?b".parse().unwrap(), "?c".parse().unwrap(), "?c".parse().unwrap()])}));
    rules.push(rewrite!("lut5-redundant"; "(LUT ?p ?a ?b ?c ?d ?d)" => {CombineAlikeInputs::new("?p".parse().unwrap(), vec!["?a".parse().unwrap(), "?b".parse().unwrap(), "?c".parse().unwrap(), "?d".parse().unwrap(), "?d".parse().unwrap()])}));
    rules.push(rewrite!("lut6-redundant"; "(LUT ?p ?a ?b ?c ?d ?e ?e)" => {CombineAlikeInputs::new("?p".parse().unwrap(), vec!["?a".parse().unwrap(), "?b".parse().unwrap(), "?c".parse().unwrap(), "?d".parse().unwrap(), "?e".parse().unwrap(), "?e".parse().unwrap()])}));

    rules
}

/// Returns a list of all static LUT rewrite rules
/// `bidirectional` determines if gates are inserted for 2-LUTs
pub fn all_static_rules(bidirectional: bool) -> Vec<Rewrite<lut::LutLang, LutAnalysis>> {
    let mut rules: Vec<Rewrite<lut::LutLang, LutAnalysis>> = Vec::new();

    // Structural mappings of gates to LUTs
    rules.append(&mut struct_lut_map(bidirectional));

    // Evaluate constant programs
    rules.append(&mut constant_luts());

    // Evaluate constant inputs (impl as modify-analysis for multi-input cases)
    rules.push(rewrite!("lut1-const-false"; "(LUT 0 ?a)" => "false"));
    rules.push(rewrite!("lut1-const-true"; "(LUT 3 ?a)" => "true"));
    rules.push(rewrite!("lut1-const-id"; "(LUT 2 ?a)" => "?a"));
    rules.push(rewrite!("lut2-invariant"; "(LUT 12 ?a ?b)" => "(LUT 2 ?a)"));
    rules.push(rewrite!("lut1-const-true-inv"; "(LUT 1 false)" => "true"));
    rules.push(rewrite!("lut1-const-false-inv"; "(LUT 1 true)" => "false"));
    rules.push(rewrite!("double-complement"; "(NOT (NOT ?a))" => "?a"));

    // Remove redundant inputs
    rules.append(&mut redundant_inputs());

    // TODO: DSD an input 6-LUT into two 4-LUTs
    // DSD with one shared variable: an k-LUT (k even) into two (N/2 + 1)-LUTS

    // LUT permutation groups
    rules.append(&mut permute_groups());

    // Condense cofactors and general cuts
    rules.append(&mut condense_cofactors());
    rules.append(&mut general_cut_fusion());

    // Compile-time decompositions
    rules.append(&mut known_decompositions());

    // LUT fuse non-mutually exclusive inputs (hard, opposite of DSD)
    rules
}

/// Returns a list of all lutpacking rules except for run-time calculated decompositions
pub fn lutpacking_rules() -> Vec<Rewrite<lut::LutLang, LutAnalysis>> {
    all_static_rules(false)
}

fn zip_vars_with_ids(vars: &[Var], subst: &Subst) -> HashMap<egg::Id, Var> {
    vars.iter().map(|v| (subst[*v], *v)).collect()
}

/// Boilerplate code for unioning in custom Appliers while still generating meaningful proofs
fn union_with_lut_pattern<A>(
    old_ast: &PatternAst<lut::LutLang>,
    program: u64,
    new_lut: &lut::LutLang,
    vars: &[Var],
    subst: &egg::Subst,
    rule_name: egg::Symbol,
    egraph: &mut egg::EGraph<lut::LutLang, A>,
) -> Vec<egg::Id>
where
    A: Analysis<lut::LutLang> + std::default::Default,
{
    match new_lut {
        lut::LutLang::Lut(l) => {
            let id_to_var = zip_vars_with_ids(vars, subst);
            let c = l.clone();
            let var_list = c[1..]
                .iter()
                .map(|id| id_to_var[id].to_string())
                .collect::<Vec<String>>();
            let new_ast: PatternAst<lut::LutLang> =
                format!("(LUT {} {})", program, var_list.join(" "))
                    .parse()
                    .unwrap();
            let (id, b) = egraph.union_instantiations(old_ast, &new_ast, subst, rule_name);
            if b {
                vec![id]
            } else {
                vec![]
            }
        }
        _ => panic!("Expected LUT in union_with_lut_pattern"),
    }
}

/// A rewrite applier for permuting input `pos` with input `pos - 1` from the msb.
/// This means that a `pos` of 1 refers to the input second from the left when printed to a string.
#[derive(Debug, Clone, PartialEq, Eq)]
pub struct PermuteInput {
    /// Position of the input to permute
    pos: usize,
    program: Var,
    /// List of operands with msb first
    vars: Vec<Var>,
}

impl PermuteInput {
    /// Create a new [PermuteInput] applier given a transposition at `pos` in `operands`
    pub fn new(pos: usize, program: Var, vars: Vec<Var>) -> Self {
        Self { pos, program, vars }
    }
}

impl Applier<lut::LutLang, LutAnalysis> for PermuteInput {
    fn apply_one(
        &self,
        egraph: &mut egg::EGraph<lut::LutLang, LutAnalysis>,
        eclass: egg::Id,
        subst: &egg::Subst,
        searcher_ast: Option<&egg::PatternAst<lut::LutLang>>,
        rule_name: egg::Symbol,
    ) -> Vec<egg::Id> {
        let operands = self
            .vars
            .iter()
            .map(|v| subst[*v])
            .collect::<Vec<egg::Id>>();
        let program = egraph[subst[self.program]]
            .data
            .get_program()
            .expect("Expected program");

        assert!(self.pos > 0);

        if operands[self.pos] == operands[self.pos - 1] {
            return vec![];
        }

        let pos_from_lsb = (operands.len() - 1) - self.pos;
        let new_program = lut::swap_pos(&program, operands.len(), pos_from_lsb);
        let new_program_id = egraph.add(lut::LutLang::Program(new_program));

        assert!(self.pos < operands.len());

        let mut swaperands = operands.clone();
        swaperands.swap(self.pos, self.pos - 1);

        let mut c = Vec::from(&[new_program_id]);
        c.append(&mut swaperands);

        let new_node = lut::LutLang::Lut(c.into());

        match searcher_ast {
            Some(ast) => union_with_lut_pattern(
                ast,
                new_program,
                &new_node,
                &self.vars,
                subst,
                rule_name,
                egraph,
            ),
            None => {
                let new_lut = egraph.add(new_node);
                if egraph.union_trusted(eclass, new_lut, rule_name) {
                    vec![new_lut]
                } else {
                    vec![]
                }
            }
        }
    }
}

/// A rewrite applier for combining two inputs that are the same.
/// The redundant inputs *must* be in the rightmost position in the LUT when printed to a string.
/// This means the last two elements in `vars` must be the same
#[derive(Debug, Clone, PartialEq, Eq)]
pub struct CombineAlikeInputs {
    /// The program
    program: Var,
    /// The redundant inputs must be at the last two positions
    vars: Vec<Var>,
}

impl CombineAlikeInputs {
    /// Create an applier that combines duplicated inputs to a LUT.
    /// The last two elements in `vars` must be the same.
    pub fn new(program: Var, vars: Vec<Var>) -> Self {
        Self { program, vars }
    }
}

impl Applier<lut::LutLang, LutAnalysis> for CombineAlikeInputs {
    fn apply_one(
        &self,
        egraph: &mut egg::EGraph<lut::LutLang, LutAnalysis>,
        eclass: egg::Id,
        subst: &egg::Subst,
        searcher_ast: Option<&egg::PatternAst<lut::LutLang>>,
        rule_name: egg::Symbol,
    ) -> Vec<egg::Id> {
        let mut operands = self
            .vars
            .iter()
            .map(|v| subst[*v])
            .collect::<Vec<egg::Id>>();
        let olen = operands.len();
        assert!(operands[olen - 1] == operands[olen - 2]);
        let program = egraph[subst[self.program]]
            .data
            .get_program()
            .expect("Expected program");
        let k = operands.len();
        // Handle the mux case as a special case
        if k == 3 && program == 202 {
            return vec![];
        }
        let mut new_prog = bitvec!(usize, Lsb0; 0; 1 << (k-1));
        for i in 0..(1 << (k - 2)) {
            let eval_e = lut::eval_lut_bv(program, &lut::to_bitvec(i << 2, 1 << k).unwrap());
            new_prog.set((i << 1) as usize, eval_e);
            let eval_o = lut::eval_lut_bv(program, &lut::to_bitvec((i << 2) + 3, 1 << k).unwrap());
            new_prog.set((i << 1) as usize + 1, eval_o);
        }
        let new_prog = lut::from_bitvec(&new_prog);
        let new_prog_id = egraph.add(lut::LutLang::Program(new_prog));
        let mut c = Vec::from(&[new_prog_id]);
        operands.pop();
        c.append(&mut operands);
        let new_node = lut::LutLang::Lut(c.into());

        match searcher_ast {
            Some(ast) => union_with_lut_pattern(
                ast, new_prog, &new_node, &self.vars, subst, rule_name, egraph,
            ),
            None => {
                let new_lut = egraph.add(new_node);
                if egraph.union_trusted(eclass, new_lut, rule_name) {
                    vec![new_lut]
                } else {
                    vec![]
                }
            }
        }
    }
}

/// A rewrite applier for condensing Shannon expansions into a single LUT.
/// The matched eclass *must* be a 2:1 mux (i.e. `LUT 202`).
#[derive(Debug, Clone, PartialEq, Eq)]
pub struct ShannonCondense {
    /// The sel input
    sel: Var,
    /// The program to use when sel=0
    p: Var,
    /// The program to use when sel=1
    q: Var,
    /// The inputs (must not have duplicates)
    vars: Vec<Var>,
}

impl ShannonCondense {
    /// Create a new applier for condensing Shannon expansions. This is a special case of [FuseCut].
    /// The matched node should take the form `(LUT 202 ?s (LUT ?p ?a ?b ... ) (LUT ?q ?a ?b ...))`
    pub fn new(sel: Var, p: Var, q: Var, vars: Vec<Var>) -> Self {
        Self { sel, p, q, vars }
    }
}

impl Applier<lut::LutLang, LutAnalysis> for ShannonCondense {
    fn apply_one(
        &self,
        egraph: &mut egg::EGraph<lut::LutLang, LutAnalysis>,
        eclass: egg::Id,
        subst: &egg::Subst,
        searcher_ast: Option<&egg::PatternAst<lut::LutLang>>,
        rule_name: egg::Symbol,
    ) -> Vec<egg::Id> {
        let mut operands = self
            .vars
            .iter()
            .map(|v| subst[*v])
            .collect::<Vec<egg::Id>>();
        let p = egraph[subst[self.p]]
            .data
            .get_program()
            .expect("Expected program");
        let q = egraph[subst[self.q]]
            .data
            .get_program()
            .expect("Expected program");
        if p == q {
            return vec![];
        }
        let k = operands.len();
        assert!(k <= 5);
        let new_prog = p << (1 << k) | q;
        let new_prog_id = egraph.add(lut::LutLang::Program(new_prog));
        let sel = subst[self.sel];
        let mut c = Vec::from(&[new_prog_id, sel]);
        c.append(&mut operands);
        assert!(c.len() == k + 2);
        let new_node = lut::LutLang::Lut(c.into());

        match searcher_ast {
            Some(ast) => {
                let mut vars = self.vars.clone();
                vars.push(self.sel);
                union_with_lut_pattern(ast, new_prog, &new_node, &vars, subst, rule_name, egraph)
            }
            None => {
                let new_lut = egraph.add(new_node);
                if egraph.union_trusted(eclass, new_lut, rule_name) {
                    vec![new_lut]
                } else {
                    vec![]
                }
            }
        }
    }
}

/// A pattern for compiling a k-sized cut of logic elements into a single LUT
/// This applier works even when inputs are not mutually-exclusive.
/// If the inputs are mutually exclusive and form a cut larger than 6, the applier returns nothing.
#[derive(Debug, Clone, PartialEq, Eq)]
pub struct FuseCut {
    /// The root program
    root_p: Var,
    /// Direct inputs to the root
    root: Vec<Var>,
    /// Child program
    rhs_p: Var,
    /// Child inputs
    rhs: Vec<Var>,
}

impl FuseCut {
    /// Create a new applier for fusing two cut of logic elements into a single LUT.
    /// The union of `root` and `rhs` must be no larger than 6 total nodes.
    /// The matched node should take the form `(LUT ?root_p ?root ... (LUT ?rhs_p ?rhs ...))`
    pub fn new(root_p: Var, root: Vec<Var>, rhs_p: Var, rhs: Vec<Var>) -> Self {
        Self {
            root_p,
            root,
            rhs_p,
            rhs,
        }
    }

    /// Given the state of the cut set to the state `bv`, return the state of the inputs found in `inputs`.
    /// `pos_map` contains the offsets of the inputs in larger cut contained in `bv`. The offsets are relative to the msb.
    /// Finally, remember that `bv` is lsb first, whereas [egg::Id] arrays are msb first.
    fn get_input_vec(bv: &BitVec, pos_map: &HashMap<egg::Id, usize>, inputs: &[egg::Id]) -> BitVec {
        assert!(inputs.len() <= lut::LutLang::MAX_LUT_SIZE);
        assert!(inputs.len() <= bv.len());
        let mut new_bv = bitvec!(usize, Lsb0; 0; inputs.len());
        for (i, input) in inputs.iter().enumerate() {
            let pos = pos_map[input];
            new_bv.set(inputs.len() - 1 - i, *bv.get(bv.len() - 1 - pos).unwrap());
        }
        new_bv
    }

    /// Returns true if there are repeats in the operands
    fn has_repeats(operands: &[egg::Id]) -> bool {
        let vset: HashSet<egg::Id> = HashSet::from_iter(operands.iter().cloned());
        vset.len() < operands.len()
    }

    /// Returns of a map corresponding to the sorting of the [egg:Id] in `vset`
    fn get_sorted_map(vset: &HashSet<egg::Id>) -> HashMap<egg::Id, usize> {
        let mut s = Vec::from_iter(vset.iter().cloned());
        s.sort();
        let mut pos_map: HashMap<egg::Id, usize> = HashMap::default();
        for (i, v) in s.iter().enumerate() {
            pos_map.insert(*v, i);
        }
        pos_map
    }
}

impl Applier<lut::LutLang, LutAnalysis> for FuseCut {
    fn apply_one(
        &self,
        egraph: &mut egg::EGraph<lut::LutLang, LutAnalysis>,
        eclass: egg::Id,
        subst: &egg::Subst,
        searcher_ast: Option<&egg::PatternAst<lut::LutLang>>,
        rule_name: egg::Symbol,
    ) -> Vec<egg::Id> {
        let root_operands = self
            .root
            .iter()
            .map(|v| subst[*v])
            .collect::<Vec<egg::Id>>();
        let rhs_operands = self.rhs.iter().map(|v| subst[*v]).collect::<Vec<egg::Id>>();
        if FuseCut::has_repeats(&root_operands) || FuseCut::has_repeats(&rhs_operands) {
            return vec![];
        }
        let root_program = egraph[subst[self.root_p]]
            .data
            .get_program()
            .expect("Expected program");
        let rhs_program = egraph[subst[self.rhs_p]]
            .data
            .get_program()
            .expect("Expected program");

        let mut vset: HashSet<egg::Id> = HashSet::new();
        for v in root_operands.iter().chain(rhs_operands.iter()) {
            vset.insert(*v);
        }
        let nk = vset.len();
        // Let this be a soft error, because we might not know at match time that we don't have a feasible cut
        if nk > 6 {
            return vec![];
        }
        let pos_map = FuseCut::get_sorted_map(&vset);
        let mut new_prog = bitvec!(usize, Lsb0; 0; 1 << nk);
        // sweep inputs
        for i in 0..(1 << nk) {
            let bv = to_bitvec(i, nk).unwrap();
            let rhs_bv = FuseCut::get_input_vec(&bv, &pos_map, &rhs_operands);
            let rhs_eval = lut::eval_lut_bv(rhs_program, &rhs_bv);
            let mut root_bv = bitvec!(usize, Lsb0; 0; root_operands.len() + 1);
            root_bv.set(0, rhs_eval);
            let rbvl = root_bv.len();
            for (j, root_op) in root_operands.iter().enumerate() {
                let pos = pos_map[root_op];
                root_bv.set(rbvl - 1 - j, *bv.get(bv.len() - 1 - pos).unwrap());
            }
            new_prog.set(i as usize, lut::eval_lut_bv(root_program, &root_bv));
        }
        let new_prog = lut::from_bitvec(&new_prog);
        let mut c = vec![egraph.add(lut::LutLang::Program(new_prog)); nk + 1];
        for (&k, &v) in pos_map.iter() {
            c[v + 1] = k;
        }

        let new_node = lut::LutLang::Lut(c.clone().into());

        match searcher_ast {
            Some(ast) => {
                let all_vars: Vec<Var> = self
                    .root
                    .iter()
                    .cloned()
                    .chain(self.rhs.iter().cloned())
                    .collect();
                union_with_lut_pattern(
                    ast, new_prog, &new_node, &all_vars, subst, rule_name, egraph,
                )
            }
            None => {
                let new_lut = egraph.add(new_node);
                if egraph.union_trusted(eclass, new_lut, rule_name) {
                    vec![new_lut]
                } else {
                    vec![]
                }
            }
        }
    }
}

/// A module dedicated to dynamically finding decompositions of LUTs
#[cfg(feature = "dyn_decomp")]
pub mod decomp {

    use crate::{
        analysis::{self, LutAnalysis},
        lut::{self, from_bitvec, to_bitvec, LutLang},
    };
    use bitvec::prelude::*;
    use egg::{Analysis, Applier, Id, Var};

    #[derive(Debug, Clone, PartialEq, Eq)]
    /// A data type for folding LUTs
    enum AbstractNode {
        /// A LUT node with [u64] configuration
        Lut(u64, Vec<Id>),
        /// A constant true/false node
        Const(bool),
        /// An indirect node
        Node(Id),
    }

    impl AbstractNode {
        /// Returns the number of children of the node
        pub fn num_inputs(&self) -> usize {
            match self {
                AbstractNode::Lut(_, inputs) => inputs.len(),
                AbstractNode::Node(_) => 1,
                _ => 0,
            }
        }

        /// Put this [AbstractNode] into the `egraph`
        pub fn construct<A>(self, egraph: &mut egg::EGraph<LutLang, A>) -> Id
        where
            A: Analysis<LutLang>,
        {
            match self {
                AbstractNode::Lut(program, mut inputs) => {
                    let pid = egraph.add(LutLang::Program(program));
                    let mut c = vec![pid];
                    c.append(&mut inputs);
                    egraph.add(LutLang::Lut(c.into()))
                }
                AbstractNode::Const(b) => egraph.add(LutLang::Const(b)),
                AbstractNode::Node(id) => id,
            }
        }

        /// Given a program `p` and a set of inputs `inputs`, this function returns a simplification of the LUT
        fn fold_lut(self) -> Self {
            if let Self::Lut(program, inputs) = self {
                let k = inputs.len();

                if k <= 1 {
                    match program & 3 {
                        0 => return Self::Const(false),
                        3 => return Self::Const(true),
                        2 => return Self::Node(inputs[0]),
                        1 => return Self::Lut(1, inputs),
                        _ => unreachable!(),
                    }
                }

                // Evaluate invariant inputs
                for pos in 0..k {
                    let pbv = to_bitvec(program, 1 << k).unwrap();
                    let mut nbv: BitVec<usize, Lsb0> = BitVec::with_capacity(1 << (k - 1));
                    for i in 0..(1 << (k - 1)) {
                        let mut index_lo = to_bitvec(i, k - 1).unwrap();
                        let mut index_hi = index_lo.clone();
                        index_lo.insert(k - pos - 1, false);
                        index_hi.insert(k - pos - 1, true);
                        let index_lo = from_bitvec(&index_lo) as usize;
                        let index_hi = from_bitvec(&index_hi) as usize;
                        if pbv[index_lo] != pbv[index_hi] {
                            break;
                        }
                        nbv.push(pbv[index_lo]);
                    }
                    if nbv.len() == 1 << (k - 1) {
                        let np = from_bitvec(&nbv);
                        let mut c = inputs;
                        c.remove(pos);
                        return Self::Lut(np, c);
                    } else {
                        continue;
                    }
                }
                Self::Lut(program, inputs)
            } else {
                self
            }
        }
    }

    /// Given a program `p` and a set of inputs `inputs`, this function returns a simplification of the LUT
    fn fold_lut_greedily(program: u64, inputs: Vec<Id>) -> AbstractNode {
        let init = AbstractNode::Lut(program, inputs);
        let mut current = init;
        loop {
            let next = current.clone().fold_lut();
            if next == current {
                break;
            }
            current = next;
        }
        current
    }
    /// A rewrite applier for expanding a LUT along its two cofactors in the most-significant operand.
    #[derive(Debug, Clone, PartialEq, Eq)]
    pub struct ShannonExpand {
        /// The program
        program: Var,
        /// The redundant inputs must be at the last two positions
        vars: Vec<Var>,
    }

    impl ShannonExpand {
        /// Create an applier that combines duplicated inputs to a LUT.
        /// The last two elements in `vars` must be the same.
        pub fn new(program: Var, vars: Vec<Var>) -> Self {
            Self { program, vars }
        }

        fn cuts_overlap(
            egraph: &mut egg::EGraph<lut::LutLang, analysis::LutAnalysis>,
            children: &[egg::Id],
        ) -> bool {
            for (i, a) in children.iter().enumerate() {
                let ac = egraph[*a].data.get_cut();
                // Don't want inverters to be elaborated on
                if ac.len() == 1 && !egraph[*a].data.is_an_input() {
                    return true;
                }
                for b in children.iter().skip(i + 1) {
                    if a == b {
                        return true;
                    }
                    let bc = egraph[*b].data.get_cut();
                    if ac.intersection(bc).count() > 0 {
                        return true;
                    }
                }
            }
            false
        }
    }

    impl Applier<LutLang, LutAnalysis> for ShannonExpand {
        fn apply_one(
            &self,
            egraph: &mut egg::EGraph<LutLang, LutAnalysis>,
            eclass: egg::Id,
            subst: &egg::Subst,
            searcher_ast: Option<&egg::PatternAst<LutLang>>,
            rule_name: egg::Symbol,
        ) -> Vec<egg::Id> {
            let operands = self
                .vars
                .iter()
                .map(|v| subst[*v])
                .collect::<Vec<egg::Id>>();
            let program = egraph[subst[self.program]]
                .data
                .get_program()
                .expect("Expected program");
            let k = operands.len();
            // Only going to decompose in three variables or more
            if k <= 2 || program == 0 || program.count_ones() == (1 << k) {
                return vec![];
            }
            if k == 3 && program == 202 {
                return vec![];
            }
            // Can only decompose in one variable order or else the e-graph will explode
            if !operands.windows(2).all(|w| w[0] <= w[1]) {
                return vec![];
            }
            // No overlapping cuts of children
            if operands.contains(&eclass) {
                return vec![];
            }
            if Self::cuts_overlap(egraph, &operands) {
                return vec![];
            }

            let (c1, c0) = lut::cofactors_in_msb(&program, k);
            let c1 = fold_lut_greedily(c1, operands[1..].to_vec());
            let c0 = fold_lut_greedily(c0, operands[1..].to_vec());

            // Don't want to decompose when one of the cofactors is constant
            // TODO: Pre-fold this into a different form
            if c0.num_inputs() == 0 || c1.num_inputs() == 0 {
                return vec![];
            }

            if searcher_ast.is_some() {
                todo!("Implement pattern update for ShannonExpand");
            }

            let c1_id = c1.construct(egraph);
            let c0_id = c0.construct(egraph);
            let mux_p = egraph.add(lut::LutLang::Program(202));
            let new_node = lut::LutLang::Lut(vec![mux_p, operands[0], c1_id, c0_id].into());
            let new_lut = egraph.add(new_node);
            if egraph.union_trusted(eclass, new_lut, rule_name) {
                vec![new_lut]
            } else {
                vec![]
            }
        }
    }

    #[test]
    fn test_decomp() {
        let expr: egg::RecExpr<lut::LutLang> = "(LUT 61642 s1 s0 c d)".parse().unwrap();
        let mut rules = super::lutpacking_rules();
        rules.append(&mut super::dyn_decompositions());

        use crate::driver::SynthRequest;
        let mut req = SynthRequest::default()
            .with_expr(expr)
            .with_rules(rules)
            .with_k(3)
            .with_asserts()
            .without_progress_bar()
            .with_timeout(20)
            .with_node_limit(20_000)
            .with_iter_limit(30);

        let ans = req.simplify_expr().unwrap().get_expr().to_string();
        assert_eq!(ans, "(LUT 202 s1 s0 (LUT 202 s0 c d))");
    }
}<|MERGE_RESOLUTION|>--- conflicted
+++ resolved
@@ -27,25 +27,21 @@
         rules.append(&mut rewrite!("nor2-conversion"; "(NOR ?a ?b)" <=> "(LUT 1 ?a ?b)"));
         rules.append(&mut rewrite!("and2-conversion"; "(AND ?a ?b)" <=> "(LUT 8 ?a ?b)"));
         rules.append(&mut rewrite!("xor2-conversion"; "(XOR ?a ?b)" <=> "(LUT 6 ?a ?b)"));
-<<<<<<< HEAD
-        rules.append(&mut rewrite!("xor2-relation"; "(XOR ?a ?b)" <=> "(NOT (NOR (AND (NOT ?a) ?b) (AND (NOT ?b) ?a)))"));
+        rules.push(rewrite!("or2-conversion"; "(LUT 14 ?a ?b)" => "(NOT (NOR ?a ?b))"));
+        rules.push(rewrite!("and-one-inv-conversion"; "(LUT 2 ?a ?b)" => "(AND (NOT ?a) ?b)"));
+        rules.append(&mut rewrite!("xor2-nor-nand"; "(XOR ?a ?b)" <=> "(NOT (NOR (AND (NOT ?a) ?b) (AND (NOT ?b) ?a)))"));
         rules.append(
-            &mut rewrite!("and-distributive"; "(AND ?a (NOT (NOR ?b ?c)))" <=> "(NOT (NOR (AND ?a ?b) (AND ?a ?c)))"),
+            &mut rewrite!("and-distributivity"; "(AND ?a (NOT (NOR ?b ?c)))" <=> "(NOT (NOR (AND ?a ?b) (AND ?a ?c)))"),
         );
         rules.append(
-            &mut rewrite!("or-distributive"; "(NOT (NOR ?a (AND ?b ?c)))" <=> "(AND (NOT (NOR ?a ?b)) (NOT (NOR ?a ?c)))"),
+            &mut rewrite!("or-distributivity"; "(NOT (NOR ?a (AND ?b ?c)))" <=> "(AND (NOT (NOR ?a ?b)) (NOT (NOR ?a ?c)))"),
         );
-        rules.append(&mut rewrite!("and-assoc"; "(AND (AND ?a ?b) ?c)" <=> "(AND ?a (AND ?b ?c))"));
         rules.append(
-            &mut rewrite!("or-assoc"; "(NOT (NOR ?a (NOT (NOR ?b ?c))))" <=> "(NOT (NOR (NOT (NOR ?a ?b)) ?c))"),
+            &mut rewrite!("and-associativity"; "(AND (AND ?a ?b) ?c)" <=> "(AND ?a (AND ?b ?c))"),
         );
-        rules.push(
-            rewrite!("mux-expand"; "(LUT 202 ?s ?a ?b)" => "(LUT 14 (LUT 8 ?s ?a) (LUT 2 ?s ?b))"),
+        rules.append(
+            &mut rewrite!("or-associativity"; "(NOT (NOR ?a (NOT (NOR ?b ?c))))" <=> "(NOT (NOR (NOT (NOR ?a ?b)) ?c))"),
         );
-=======
->>>>>>> 5db1b105
-        rules.push(rewrite!("or2-conversion"; "(LUT 14 ?a ?b)" => "(NOT (NOR ?a ?b))"));
-        rules.push(rewrite!("and-one-inv-conversion"; "(LUT 2 ?a ?b)" => "(AND (NOT ?a) ?b)"));
         rules.append(&mut rewrite!("demorgan"; "(NOR ?a ?b)" <=> "(AND (NOT ?a) (NOT ?b))"));
     } else {
         rules.push(rewrite!("nor2-conversion"; "(NOR ?a ?b)" => "(LUT 1 ?a ?b)"));
