--- conflicted
+++ resolved
@@ -285,16 +285,11 @@
                     "A4".to_string(),
                 ]
             }
-<<<<<<< HEAD
             Self::MUX => {
                 vec!["S".to_string(), "A".to_string(), "B".to_string()]
             }
             Self::MUXF7 | Self::MUXF8 | Self::MUXF9 => {
                 vec!["S".to_string(), "I1".to_string(), "I0".to_string()]
-=======
-            Self::MUX | Self::MUXF7 | Self::MUXF8 | Self::MUXF9 => {
-                vec!["S".to_string(), "A".to_string(), "B".to_string()]
->>>>>>> 27ec13ad
             }
             Self::AOI21 | Self::OAI21 => vec!["A".to_string(), "B1".to_string(), "B2".to_string()],
             Self::AOI22 | Self::OAI22 => vec![
@@ -376,14 +371,11 @@
     /// Returns true if the primitive is not a LUT
     pub fn is_gate(&self) -> bool {
         !self.is_lut() && !matches!(self, Self::VCC | Self::GND | Self::FDRE)
-<<<<<<< HEAD
     }
 
     /// Returns true if the primitive is a register (FDRE)
     pub fn is_reg(&self) -> bool {
         matches!(self, Self::FDRE)
-=======
->>>>>>> 27ec13ad
     }
 }
 
@@ -568,7 +560,6 @@
         let n_inputs: usize = logic.get_num_inputs();
 
         // Special cases
-<<<<<<< HEAD
         let mut prim = SVPrimitive {
             prim: logic.to_string(),
             logic: Some(logic.clone()),
@@ -578,9 +569,6 @@
             outputs: BTreeMap::new(),
             attributes: BTreeMap::new(),
         };
-=======
-        let mut prim = Self::new(logic.to_string(), name, n_inputs);
->>>>>>> 27ec13ad
         match logic {
             PrimitiveType::VCC => {
                 prim.set_attribute("VAL".to_string(), "1'b1".to_string());
@@ -908,22 +896,12 @@
                 Ok(Some(prim))
             }
             LutLang::Lut(l) => {
-<<<<<<< HEAD
-=======
-                let mut inputs = l.to_vec();
-                inputs.reverse();
-                inputs.pop();
->>>>>>> 27ec13ad
                 let gate_type = self
                     .get_gate_type()
                     .expect("CellLang gates should have a primitive type");
                 let port_list = gate_type.get_input_list();
                 let mut prim = SVPrimitive::new_gate(gate_type.clone(), fresh_prim_name());
-<<<<<<< HEAD
                 for (input, port) in l.iter().skip(1).zip(port_list) {
-=======
-                for (input, port) in inputs.iter().zip(port_list) {
->>>>>>> 27ec13ad
                     let signal = lookup(input)
                         .ok_or(format!("Could not find signal {} in the module", input))?;
                     prim.connect_input(port, signal)?;
@@ -946,7 +924,6 @@
     }
 }
 
-<<<<<<< HEAD
 /// A trait for compiling Verilog code to a [Language] expression
 pub trait VerilogParsing
 where
@@ -1148,8 +1125,6 @@
     }
 }
 
-=======
->>>>>>> 27ec13ad
 impl SVModule {
     /// Create an empty module with name `name`
     pub fn new(name: String) -> Self {
@@ -1262,25 +1237,6 @@
         }
     }
 
-<<<<<<< HEAD
-=======
-    fn is_reg_prim(name: &str) -> bool {
-        PrimitiveType::from_str(name).is_ok_and(|p| matches!(p, PrimitiveType::FDRE))
-    }
-
-    fn is_gate_prim(name: &str) -> bool {
-        PrimitiveType::from_str(name).is_ok_and(|p| p.is_gate())
-    }
-
-    fn is_const_prim(name: &str) -> bool {
-        matches!(name, "CONST" | "VCC" | "GND")
-    }
-
-    fn is_assign_prim(name: &str) -> bool {
-        Self::is_const_prim(name) || matches!(name, "WIRE")
-    }
-
->>>>>>> 27ec13ad
     /// From a parsed verilog ast, create a new module and fill it with its primitives and connections.
     /// This method only works on structural verilog.
     pub fn from_ast(ast: &sv_parser::SyntaxTree) -> Result<Self, String> {
@@ -1376,11 +1332,7 @@
                     }
 
                     if let Ok(p) = PrimitiveType::from_str(&mod_name) {
-<<<<<<< HEAD
                         cur_insts.push(SVPrimitive::new(mod_name, inst_name, p.get_num_inputs()));
-=======
-                        cur_insts.push(SVPrimitive::new_gate(p, inst_name));
->>>>>>> 27ec13ad
                         continue;
                     }
 
@@ -1764,108 +1716,11 @@
         Ok(module)
     }
 
-<<<<<<< HEAD
     /// Get a separate [Language] expression for every output in the module
     pub fn get_exprs<L>(&self) -> Result<Vec<(String, RecExpr<L>)>, String>
     where
         L: VerilogParsing,
     {
-=======
-    fn get_expr<'a>(
-        &'a self,
-        signal: &'a str,
-        expr: &mut RecExpr<LutLang>,
-        map: &mut HashMap<&'a str, Id>,
-    ) -> Result<Id, String> {
-        if map.contains_key(signal) {
-            return Ok(map[signal]);
-        }
-
-        let id = match self.get_driving_primitive(signal) {
-            Ok(primitive) => {
-                if Self::is_gate_prim(primitive.prim.as_str()) {
-                    // Update the mapping
-                    let mut subexpr: HashMap<&'a str, Id> = HashMap::new();
-                    for (port, signal) in primitive.inputs.iter() {
-                        subexpr.insert(port, self.get_expr(signal, expr, map)?);
-                    }
-                    match primitive.prim.as_str() {
-                        "AND" | "AND2" => Ok(expr.add(LutLang::And([subexpr["A"], subexpr["B"]]))),
-                        "NOR" | "NOR2" => Ok(expr.add(LutLang::Nor([subexpr["A"], subexpr["B"]]))),
-                        "XOR" | "XOR2" => Ok(expr.add(LutLang::Xor([subexpr["A"], subexpr["B"]]))),
-                        "MUX" => {
-                            Ok(expr.add(LutLang::Mux([subexpr["S"], subexpr["A"], subexpr["B"]])))
-                        }
-                        "MUXF7" | "MUXF8" | "MUXF9" => {
-                            Ok(
-                                expr.add(LutLang::Mux([
-                                    subexpr["S"],
-                                    subexpr["I1"],
-                                    subexpr["I0"],
-                                ])),
-                            )
-                        }
-                        "NOT" | "INV" => {
-                            if let Some(a) = subexpr.get("A") {
-                                Ok(expr.add(LutLang::Not([*a])))
-                            } else if let Some(i) = subexpr.get("I") {
-                                Ok(expr.add(LutLang::Not([*i])))
-                            } else {
-                                Err("Expected A or I as input to NOT primitive".to_string())
-                            }
-                        }
-                        _ => Err(format!("Unsupported gate primitive {}", primitive.prim)),
-                    }
-                } else if Self::is_reg_prim(primitive.prim.as_str()) {
-                    let d = primitive.inputs.first_key_value().unwrap().1;
-                    let d = self.get_expr(d, expr, map)?;
-                    Ok(expr.add(LutLang::Reg([d])))
-                } else if Self::is_assign_prim(primitive.prim.as_str()) {
-                    let val = primitive.attributes.get("VAL").unwrap();
-                    if Self::is_const_prim(primitive.prim.as_str()) {
-                        let val = val.parse::<Logic>()?;
-                        if val.is_dont_care() {
-                            Ok(expr.add(LutLang::DC))
-                        } else {
-                            Ok(expr.add(LutLang::Const(val.unwrap())))
-                        }
-                    } else {
-                        self.get_expr(val.as_str(), expr, map)
-                    }
-                } else {
-                    let mut subexpr: Vec<Id> = vec![];
-                    let program = primitive.attributes.get("INIT").ok_or(format!(
-                        "Only {} and {} primitives are supported. INIT not found.",
-                        LUT_ROOT, REG_NAME
-                    ))?;
-                    let program: u64 = init_parser(program)?;
-                    subexpr.push(expr.add(LutLang::Program(program)));
-                    for input in (0..primitive.inputs.len()).rev().map(|x| format!("I{}", x)) {
-                        let driver = primitive
-                            .inputs
-                            .get(&input)
-                            .ok_or(format!("Expected {} on {} to be driven.", input, LUT_ROOT))?;
-                        subexpr.push(self.get_expr(driver, expr, map)?);
-                    }
-                    Ok(expr.add(LutLang::Lut(subexpr.into())))
-                }
-            }
-            Err(e) => {
-                if self.is_an_input(signal) {
-                    Ok(expr.add(LutLang::Var(signal.into())))
-                } else {
-                    Err(e)
-                }
-            }
-        }?;
-
-        map.insert(signal, id);
-        Ok(id)
-    }
-
-    /// Get a separate [LutLang] expression for every output in the module
-    pub fn get_exprs(&self) -> Result<Vec<(String, RecExpr<LutLang>)>, String> {
->>>>>>> 27ec13ad
         if let Err(s) = self.contains_cycles() {
             return Err(format!(
                 "Cannot convert module with feedback on signal {}",
